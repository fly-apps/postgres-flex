package api

import (
	"encoding/json"
	"fmt"
	"net/http"
	"strings"

	"github.com/fly-apps/postgres-flex/internal/flypg"
	"github.com/fly-apps/postgres-flex/internal/flypg/admin"
	"github.com/fly-apps/postgres-flex/internal/flypg/state"
	"golang.org/x/exp/slices"
)

func handleReadonlyState(w http.ResponseWriter, r *http.Request) {
	res := &Response{
		Result: false,
	}

	if flypg.ReadOnlyLockExists() || flypg.ZombieLockExists() {
		res.Result = true
	}

	renderJSON(w, res, http.StatusOK)
}

func handleEnableReadonly(w http.ResponseWriter, r *http.Request) {
	res := &Response{
		Result: true,
	}

	node, err := flypg.NewNode()
	if err != nil {
		renderErr(w, err)
		return
	}

	if err := flypg.EnableReadonly(r.Context(), node); err != nil {
		renderErr(w, err)
		return
	}

	renderJSON(w, res, http.StatusOK)
}

func handleDisableReadonly(w http.ResponseWriter, r *http.Request) {
	node, err := flypg.NewNode()
	if err != nil {
		renderErr(w, err)
		return
	}

	res := &Response{
		Result: false,
	}

	if err := flypg.DisableReadonly(r.Context(), node); err != nil {
		renderErr(w, err)
		return
	}

	res.Result = true

	renderJSON(w, res, http.StatusOK)
}

func handleRole(w http.ResponseWriter, r *http.Request) {
	conn, close, err := localConnection(r.Context(), "postgres")
	if err != nil {
		renderErr(w, err)
		return
	}
	defer close()

	node, err := flypg.NewNode()
	if err != nil {
		renderErr(w, err)
		return
	}

	member, err := node.RepMgr.Member(r.Context(), conn)
	if err != nil {
		renderErr(w, err)
		return
	}

	var alteredRole string

	switch member.Role {
	case flypg.PrimaryRoleName:
		alteredRole = "primary"
	case flypg.StandbyRoleName:
		alteredRole = "replica"
	default:
		alteredRole = "unknown"
	}

	res := &Response{Result: alteredRole}

	renderJSON(w, res, http.StatusOK)
}

type SettingsUpdate struct {
	Message         string `json:"message"`
	RestartRequired bool   `json:"restart_required"`
}

func (s *Server) handleUpdatePostgresSettings(w http.ResponseWriter, r *http.Request) {
	conn, close, err := localConnection(r.Context(), "postgres")
	if err != nil {
		renderErr(w, err)
		return
	}
	defer close()

	consul, err := state.NewStore()
	if err != nil {
		renderErr(w, err)
		return
	}

	user, err := flypg.ReadFromFile(s.node.PGConfig.UserConfigFile())
	if err != nil {
		renderErr(w, err)
		return
	}

	var in map[string]interface{}

	if err := json.NewDecoder(r.Body).Decode(&in); err != nil {
		renderErr(w, err)
		return
	}

	for k, v := range in {
		exists, err := admin.SettingExists(r.Context(), conn, k)
		if err != nil {
			renderErr(w, err)
			return
		}
		if !exists {
			renderErr(w, fmt.Errorf("invalid config option: %s", k))
			return
		}
		user[k] = v
	}

	s.node.PGConfig.SetUserConfig(user)

	var requiresRestart []string

	for k := range user {
		restart, err := admin.SettingRequiresRestart(r.Context(), conn, k)
		if err != nil {
			renderErr(w, err)
			return
		}
		if restart {
			requiresRestart = append(requiresRestart, k)
		}
	}

	res := &Response{Result: SettingsUpdate{
		Message:         "Updated",
		RestartRequired: false,
	}}

	if len(requiresRestart) > 0 {
		res = &Response{Result: SettingsUpdate{
			Message:         fmt.Sprintf("Updated, but settings %s need a restart to apply", strings.Join(requiresRestart, ", ")),
			RestartRequired: true,
		}}
	}

	err = flypg.PushUserConfig(s.node.PGConfig, consul)
	if err != nil {
		renderErr(w, err)
		return
	}

	renderJSON(w, res, http.StatusOK)
}

func (s *Server) handleApplyConfig(w http.ResponseWriter, r *http.Request) {
	conn, close, err := localConnection(r.Context(), "postgres")
	if err != nil {
		renderErr(w, err)
		return
	}
	defer close()

	consul, err := state.NewStore()
	if err != nil {
		renderErr(w, err)
		return
	}

	err = flypg.SyncUserConfig(s.node.PGConfig, consul)
	if err != nil {
		renderErr(w, err)
		return
	}

	err = admin.ReloadPostgresConfig(r.Context(), conn)
	if err != nil {
		renderErr(w, err)
		return
	}
}

type PGSettingsResponse struct {
	Settings []admin.PGSetting `json:"settings"`
}

func (s *Server) handleViewPostgresSettings(w http.ResponseWriter, r *http.Request) {
	conn, close, err := localConnection(r.Context(), "postgres")
	if err != nil {
		renderErr(w, err)
		return
	}

	defer close()

<<<<<<< HEAD
	internal := s.node.PGConfig.InternalConfig()
	user := s.node.PGConfig.UserConfig()
=======
	internal, err := flypg.ReadFromFile(s.node.PGConfig.InternalConfigFile())
	if err != nil {
		renderErr(w, err)
		return
	}
	user, err := flypg.ReadFromFile(s.node.PGConfig.UserConfigFile())
	if err != nil {
		renderErr(w, err)
		return
	}
>>>>>>> b999c551

	all := map[string]interface{}{}

	for k, v := range internal {
		all[k] = v
	}
	for k, v := range user {
		all[k] = v
	}

	var in []string

	if err := json.NewDecoder(r.Body).Decode(&in); err != nil {
		renderErr(w, err)
		return
	}

	var out []admin.PGSetting

	for key := range all {
		if slices.Contains(in, key) {
			setting, err := admin.GetSetting(r.Context(), conn, key)
			if err != nil {
				renderErr(w, err)
				return
			}
			out = append(out, *setting)
		}
	}

	resp := &Response{Result: PGSettingsResponse{Settings: out}}
	renderJSON(w, resp, http.StatusOK)
}

func (s *Server) handleViewBouncerSettings(w http.ResponseWriter, r *http.Request) {
	internal, err := flypg.ReadFromFile(s.node.PGBouncer.InternalConfigFile())
	if err != nil {
		renderErr(w, err)
		return
	}
	user, err := flypg.ReadFromFile(s.node.PGBouncer.UserConfigFile())
	if err != nil {
		renderErr(w, err)
		return
	}

	all := map[string]interface{}{}

	for k, v := range internal {
		all[k] = v
	}
	for k, v := range user {
		all[k] = v
	}

	var in []string

	if err := json.NewDecoder(r.Body).Decode(&in); err != nil {
		renderErr(w, err)
		return
	}

	out := map[string]interface{}{}

	for key := range all {
		val := all[key]
		if slices.Contains(in, key) {
			out[key] = val
		}
	}

	resp := &Response{Result: out}
	renderJSON(w, resp, http.StatusOK)
}

func (s *Server) handleViewRepmgrSettings(w http.ResponseWriter, r *http.Request) {
	internal, err := flypg.ReadFromFile(s.node.RepMgr.InternalConfigFile())
	if err != nil {
		renderErr(w, err)
		return
	}
	user, err := flypg.ReadFromFile(s.node.RepMgr.UserConfigFile())
	if err != nil {
		renderErr(w, err)
		return
	}

	all := map[string]interface{}{}

	for k, v := range internal {
		all[k] = v
	}
	for k, v := range user {
		all[k] = v
	}

	var in []string

	if err := json.NewDecoder(r.Body).Decode(&in); err != nil {
		renderErr(w, err)
		return
	}

	out := map[string]interface{}{}

	for key := range all {
		val := all[key]
		if slices.Contains(in, key) {
			out[key] = val
		}
	}

	resp := &Response{Result: out}
	renderJSON(w, resp, http.StatusOK)
}<|MERGE_RESOLUTION|>--- conflicted
+++ resolved
@@ -221,10 +221,6 @@
 
 	defer close()
 
-<<<<<<< HEAD
-	internal := s.node.PGConfig.InternalConfig()
-	user := s.node.PGConfig.UserConfig()
-=======
 	internal, err := flypg.ReadFromFile(s.node.PGConfig.InternalConfigFile())
 	if err != nil {
 		renderErr(w, err)
@@ -235,7 +231,6 @@
 		renderErr(w, err)
 		return
 	}
->>>>>>> b999c551
 
 	all := map[string]interface{}{}
 
